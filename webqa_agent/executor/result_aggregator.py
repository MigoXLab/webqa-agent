--- conflicted
+++ resolved
@@ -232,13 +232,8 @@
         try:
             # Determine report directory
             if report_dir is None:
-<<<<<<< HEAD
-                timestamp = datetime.now().strftime("%Y-%m-%d_%H-%M-%S")
+                timestamp = os.getenv("WEBQA_TIMESTAMP")
                 report_dir = f"./reports/report_{timestamp}"
-=======
-                timestamp = os.getenv("WEBQA_TIMESTAMP")
-                report_dir = f"./reports/test_{timestamp}"
->>>>>>> 52130419
             os.makedirs(report_dir, exist_ok=True)
             
             json_path = os.path.join(report_dir, "test_results.json")
